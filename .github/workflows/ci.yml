--- conflicted
+++ resolved
@@ -71,21 +71,14 @@
           ~/.cargo/git
           target
         key: ${{ runner.os }}-cargo-${{ hashFiles('**/Cargo.lock') }}
-<<<<<<< HEAD
-    - run: cargo check --workspace --no-default-features
-    - run: cargo check --workspace --no-default-features --features os-networking
-    - run: cargo check --workspace --no-default-features --features sled
-    - run: cargo check --workspace --no-default-features --features wasm-bindings
-    - run: cargo check --workspace --no-default-features --features os-networking --features sled
-    - run: cargo check --workspace --no-default-features --features os-networking --features wasm-bindings
-    - run: cargo check --workspace --no-default-features --features sled --features wasm-bindings
-    - run: cargo check --workspace --no-default-features --features os-networking --features sled --features wasm-bindings
-=======
     - run: cargo check --package substrate-lite --no-default-features
     - run: cargo check --package substrate-lite --no-default-features --features os-networking
+    - run: cargo check --package substrate-lite --no-default-features --features sled
+    - run: cargo check --package substrate-lite --no-default-features --features wasm-bindings
+    - run: cargo check --package substrate-lite --no-default-features --features os-networking --features sled
     - run: cargo check --package substrate-lite --no-default-features --features os-networking --features wasm-bindings
-    - run: cargo check --package substrate-lite --no-default-features --features wasm-bindings
->>>>>>> 3fe5c60d
+    - run: cargo check --package substrate-lite --no-default-features --features sled --features wasm-bindings
+    - run: cargo check --package substrate-lite --no-default-features --features os-networking --features sled --features wasm-bindings
     # TODO: finish here
 
   check-rustdoc-links:
